<img src="http://i.imgur.com/Ae5gQJZ.png" height="45" width="200" />

Seyren ([/ˈsaɪ.rʌn/](http://en.wikipedia.org/wiki/Wikipedia:IPA_for_English#Key)) is an alerting dashboard for Graphite. It supports the following notification channels:

* [Email](http://en.wikipedia.org/wiki/Simple_Mail_Transfer_Protocol),
[Flowdock](https://www.flowdock.com),
[HipChat](https://www.hipchat.com),
[HTTP](http://en.wikipedia.org/wiki/Hypertext_Transfer_Protocol),
[Hubot](http://hubot.github.com),
[IRCcat](https://github.com/RJ/irccat),
[PagerDuty](http://www.pagerduty.com),
[Pushover](https://pushover.net),
[SLF4J](http://www.slf4j.org),
[SNMP](http://en.wikipedia.org/wiki/Simple_Network_Management_Protocol)


#[<img src="http://i.imgur.com/13nR3YA.png" height="200" width="280" />](http://i.imgur.com/ahu3aM6.png)

###Prerequisites

* An instance of Graphite
* MongoDB ([Install instructions](http://docs.mongodb.org/manual/installation/#installation-guides Installing MongoDB))

###Run

```
wget https://github.com/scobal/seyren/releases/download/1.0.0/seyren-1.0.0.jar
export GRAPHITE_URL=http://graphite.foohost.com:80
java -jar seyren-1.0.0.jar
open http://localhost:8080
```

###Config

The following options can be supplied as system properties or environment variables.

##### Base
* `MONGO_URL` - The Mongo [connection string](http://docs.mongodb.org/manual/reference/connection-string/). Default: `mongodb://localhost:27017/seyren`
* `SEYREN_URL` - The location of your Seyren instance. Default: `http://localhost:8080/seyren`
* `SEYREN_LOG_PATH` - The path of seyren.log. Default: ``. If a value is set, it must end with a '/'.

##### [Graphite](http://graphite.readthedocs.org/en/latest/)
* `GRAPHITE_URL` - The location of your Graphite server. Default: `http://localhost:80`
* `GRAPHITE_REFRESH` - The fixed period (in ms) between checks. Default: `60000`
* `GRAPHITE_USERNAME` - The HTTP Basic auth username for the Graphite server. Default: ``
* `GRAPHITE_PASSWORD` - The HTTP Basic auth password for the Graphite server. Default: ``
* `GRAPHITE_KEYSTORE` - The HTTP KeyStore path for the https Graphite server. Default: ``
* `GRAPHITE_KEYSTORE_PASSWORD` - The HTTP KeyStore password for the HTTPS Graphite server. Default: ``
* `GRAPHITE_TRUSTSTORE` - The HTTP TrustStore path for the https Graphite server. Default: ``
* `GRAPHITE_CONNECTION_REQUEST_TIMEOUT` - The number of millisconds to wait to obtain a connection from the pool. Default: `0` (infinite)
* `GRAPHITE_CONNECT_TIMEOUT` - The number of milliseconds to wait to establish a connection. Default: `0` (infinite)
* `GRAPHITE_SOCKET_TIMEOUT` - The number of milliseconds to wait for request data. Default: `0` (infinite)

##### [Email](http://en.wikipedia.org/wiki/Simple_Mail_Transfer_Protocol)
* `SMTP_HOST` - The smtp server to send email notifications from. Default: `localhost`
* `SMTP_PORT` - The smtp server port. Default: `25`
* `SMTP_FROM` - The from email address for sending out notifications. Default: `alert@seyren`
* `SMTP_USERNAME` - The smtp server username if authenticated SMTP is used. Default: ``
* `SMTP_PASSWORD` - The smtp server password if authenticated SMTP is used. Default: ``
* `SMTP_PROTOCOL` - The smtp server protocol if authenticated SMTP is used. Default: `smtp`

##### [Flowdock](https://www.flowdock.com)
* `FLOWDOCK_EXTERNAL_USERNAME` - The username that messages will be sent from to a flow. Default: `Seyren`
* `FLOWDOCK_TAGS` -  Special tags to add to all messages. Default: ``
* `FLOWDOCK_EMOJIS` - Mapping between state and emojis unicode. Default: ``

<<<<<<< HEAD
##### [HipChat](https://www.hipchat.com)
=======
#### [Slack](https://www.slack.com)
* `SLACK_TOKEN` - The Slack api auth token. Default: ``
* `SLACK_USERNAME` - The username that messages will be sent to slack. Default: `Seyren`
* `SLACK_ICON_URL` - The user icon URL. Default: ``
* `SLACK_EMOJIS` - Mapping between state and emojis unicode. Default: ``

#### [HipChat](https://www.hipchat.com)
>>>>>>> e630df9e
* `HIPCHAT_AUTHTOKEN` - The hipchat api auth token. Default: ``
* `HIPCHAT_USERNAME` - The username that messages will be sent from. Default: `Seyren Alert`

##### [Hubot](http://hubot.github.com)
* `HUBOT_URL` - The location where Hubot is running. Default ``

##### [IRCcat](https://github.com/RJ/irccat)
* `IRCCAT_HOST` - The hostname of the server where IRCcat is running. Default: `localhost`
* `IRCCAT_PORT` - The port on which IRCcat is running. Default: `12345`

##### [PagerDuty](http://www.pagerduty.com)
* `PAGERDUTY_DOMAIN` - The PagerDuty domain to be notified. Default: ``
* `PAGERDUTY_USERNAME` - The PagerDuty API username. Default: ``
* `PAGERDUTY_PASSWORD` - The PagerDuty API Password. Default: ``

##### [Pushover](https://pushover.net)
* `PUSHOVER_APP_API_TOKEN` - Your pushover App API Token

##### [Real-time metrics](https://github.com/scobal/seyren/pull/142)
* `GRAPHITE_CARBON_PICKLE_ENABLE` - Enable a TCP server to listen Carbon relay [pickle protocol](http://graphite.readthedocs.org/en/latest/feeding-carbon.html). Default: `false`
* `GRAPHITE_CARBON_PICKLE_PORT` - The TCP server port. Default: `2004`

##### [SNMP](http://en.wikipedia.org/wiki/Simple_Network_Management_Protocol)
* `SNMP_HOST` - The SNMP host. Default: `localhost`
* `SNMP_PORT` - The SNMP port. Default: `162`
* `SNMP_COMMUNITY` - The SNMP  community. Default: `public`
* `SNMP_OID` - The SNMP OID. Default: `1.3.6.1.4.1.32473.1`


##Development

[![Build Status](https://secure.travis-ci.org/scobal/seyren.png?branch=master)](http://travis-ci.org/scobal/seyren)

To run the acceptance tests with Maven:

```
mvn clean verify
```
To run the integration tests with Maven:

```
mvn clean verify -Pkarma
```

To fire-up the app using Maven and wait (meaning you can run the tests separately from your IDE):

```
mvn clean verify -Dwait
```

You should then be able to browse to `http://localhost:8080/seyren` and have a play.
<|MERGE_RESOLUTION|>--- conflicted
+++ resolved
@@ -64,17 +64,13 @@
 * `FLOWDOCK_TAGS` -  Special tags to add to all messages. Default: ``
 * `FLOWDOCK_EMOJIS` - Mapping between state and emojis unicode. Default: ``
 
-<<<<<<< HEAD
-##### [HipChat](https://www.hipchat.com)
-=======
-#### [Slack](https://www.slack.com)
+##### [Slack](https://www.slack.com)
 * `SLACK_TOKEN` - The Slack api auth token. Default: ``
 * `SLACK_USERNAME` - The username that messages will be sent to slack. Default: `Seyren`
 * `SLACK_ICON_URL` - The user icon URL. Default: ``
 * `SLACK_EMOJIS` - Mapping between state and emojis unicode. Default: ``
 
-#### [HipChat](https://www.hipchat.com)
->>>>>>> e630df9e
+##### [HipChat](https://www.hipchat.com)
 * `HIPCHAT_AUTHTOKEN` - The hipchat api auth token. Default: ``
 * `HIPCHAT_USERNAME` - The username that messages will be sent from. Default: `Seyren Alert`
 
