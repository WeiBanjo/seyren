/**
 * Licensed under the Apache License, Version 2.0 (the "License");
 * you may not use this file except in compliance with the License.
 * You may obtain a copy of the License at
 *
 *      http://www.apache.org/licenses/LICENSE-2.0
 *
 * Unless required by applicable law or agreed to in writing, software
 * distributed under the License is distributed on an "AS IS" BASIS,
 * WITHOUT WARRANTIES OR CONDITIONS OF ANY KIND, either express or implied.
 * See the License for the specific language governing permissions and
 * limitations under the License.
 */
package com.seyren.core.domain;

public enum SubscriptionType {
    
<<<<<<< HEAD
    EMAIL, PAGERDUTY, HIPCHAT, HUBOT, FLOWDOCK, HTTP, IRCCAT, PUSHOVER
=======
    EMAIL, PAGERDUTY, HIPCHAT, HUBOT, FLOWDOCK, HTTP, IRCCAT, LOGGER
>>>>>>> 9887b7e4
    
}<|MERGE_RESOLUTION|>--- conflicted
+++ resolved
@@ -15,10 +15,6 @@
 
 public enum SubscriptionType {
     
-<<<<<<< HEAD
-    EMAIL, PAGERDUTY, HIPCHAT, HUBOT, FLOWDOCK, HTTP, IRCCAT, PUSHOVER
-=======
-    EMAIL, PAGERDUTY, HIPCHAT, HUBOT, FLOWDOCK, HTTP, IRCCAT, LOGGER
->>>>>>> 9887b7e4
+    EMAIL, PAGERDUTY, HIPCHAT, HUBOT, FLOWDOCK, HTTP, IRCCAT, PUSHOVER, LOGGER
     
 }