/**
 * Licensed under the Apache License, Version 2.0 (the "License");
 * you may not use this file except in compliance with the License.
 * You may obtain a copy of the License at
 *
 *      http://www.apache.org/licenses/LICENSE-2.0
 *
 * Unless required by applicable law or agreed to in writing, software
 * distributed under the License is distributed on an "AS IS" BASIS,
 * WITHOUT WARRANTIES OR CONDITIONS OF ANY KIND, either express or implied.
 * See the License for the specific language governing permissions and
 * limitations under the License.
 */
package com.seyren.core.service.checker;

import java.math.BigDecimal;
import java.util.HashMap;
import java.util.Map;

import javax.inject.Inject;
import javax.inject.Named;

import org.slf4j.Logger;
import org.slf4j.LoggerFactory;

import com.fasterxml.jackson.core.JsonParseException;
import com.fasterxml.jackson.databind.JsonNode;
import com.google.common.base.Optional;
import com.seyren.core.domain.Check;
import com.seyren.core.exception.InvalidGraphiteValueException;
import com.seyren.core.util.graphite.GraphiteHttpClient;
import com.seyren.core.util.graphite.GraphiteReadException;

@Named
public class GraphiteTargetChecker implements TargetChecker {
    
    private static final Logger LOGGER = LoggerFactory.getLogger(GraphiteTargetChecker.class);
    
    private final GraphiteHttpClient graphiteHttpClient;
    
    @Inject
    public GraphiteTargetChecker(GraphiteHttpClient graphiteHttpClient) {
        this.graphiteHttpClient = graphiteHttpClient;
    }
    
    @Override
    public Map<String, Optional<BigDecimal>> check(Check check) throws Exception {
        Map<String, Optional<BigDecimal>> targetValues = new HashMap<String, Optional<BigDecimal>>();
        
        try {
            JsonNode node = graphiteHttpClient.getTargetJson(check.getTarget());
            for (JsonNode metric : node) {
                String target = metric.path("target").asText();
                try {
                    BigDecimal value = getLatestValue(metric);
                    targetValues.put(target, Optional.of(value));
                } catch (InvalidGraphiteValueException e) {
                    // Silence these - we don't know what's causing Graphite to return null values
                    LOGGER.warn("{} failed to read from Graphite", check.getName(), e);
                    targetValues.put(target, Optional.<BigDecimal> absent());
                }
            }
<<<<<<< HEAD
        } catch (JsonParseException e) {
            LOGGER.warn("A problem occurred when parsing HTTP response as JSON for check {}", check.getName(), e);
        } catch (Exception e) {
            LOGGER.warn("{} failed to read from Graphite", check.getName(), e);
        } finally {
            get.releaseConnection();
=======
        } catch (GraphiteReadException e) {
            LOGGER.warn(check.getName() + " failed to read from Graphite", e);
>>>>>>> fb39e1fe
        }
        
        return targetValues;
    }
    
    /**
     * Loop through the datapoints in reverse order until we find the latest non-null value
     */
    private BigDecimal getLatestValue(JsonNode node) throws Exception {
        JsonNode datapoints = node.get("datapoints");
        
        for (int i = datapoints.size() - 1; i >= 0; i--) {
            String value = datapoints.get(i).get(0).asText();
            if (!value.equals("null")) {
                return new BigDecimal(value);
            }
        }
        
        LOGGER.warn("{}", node);
        throw new InvalidGraphiteValueException("Could not find a valid datapoint for target: " + node.get("target"));
    }
    
<<<<<<< HEAD
    private HttpClient createHttpClient() {
        DefaultHttpClient client = new DefaultHttpClient(createConnectionManager());
        
        // Set auth header for graphite if username and password are provided
        if (!StringUtils.isEmpty(graphiteUsername) && !StringUtils.isEmpty(graphitePassword)) {
            client.getCredentialsProvider().setCredentials(
                    new AuthScope(AuthScope.ANY_HOST, AuthScope.ANY_PORT),
                    new UsernamePasswordCredentials(graphiteUsername, graphitePassword));
            context.setAttribute("preemptive-auth", new BasicScheme());
            client.addRequestInterceptor(new PreemptiveAuth(), 0);
        }

        // Set SSL configuration if keystore and truststore are provided
        if ("https".equals(graphiteScheme) && !StringUtils.isEmpty(graphiteKeyStore) && !StringUtils.isEmpty(graphiteKeyStorePassword) && !StringUtils.isEmpty(graphiteTrustStore)) {
            try {
                // Read the keystore and trustore
                KeyStore keyStore = loadKeyStore(graphiteKeyStore, graphiteKeyStorePassword);
                KeyStore trustStore = loadKeyStore(graphiteTrustStore, null);

                KeyManagerFactory keyManagerFactory = KeyManagerFactory.getInstance(KeyManagerFactory.getDefaultAlgorithm());
                keyManagerFactory.init(keyStore, graphiteKeyStorePassword.toCharArray());
                KeyManager[] keyManagers = keyManagerFactory.getKeyManagers();

                TrustManagerFactory trustManagerFactory = TrustManagerFactory.getInstance(TrustManagerFactory.getDefaultAlgorithm());
                trustManagerFactory.init(trustStore);
                TrustManager[] trustManagers = trustManagerFactory.getTrustManagers();

                SSLContext sslContext = SSLContext.getInstance("SSL");
                sslContext.init(keyManagers,trustManagers, null);

                SSLSocketFactory socketFactory = new SSLSocketFactory(sslContext);
                Scheme scheme = new Scheme(graphiteScheme, graphiteSSLPort, socketFactory);
                client.getConnectionManager().getSchemeRegistry().register(scheme);
            } catch (Exception e) {
                LOGGER.warn("A problem occurred when building SSLSocketFactory", e);
            }
        }
        return client;
    }

    private KeyStore loadKeyStore(String keyStorePath, String password) throws Exception {
        FileInputStream keyStoreInput = null;
        try {
            KeyStore keyStore = KeyStore.getInstance("JKS");
            keyStoreInput = new FileInputStream(keyStorePath);
            keyStore.load(keyStoreInput, password == null ? null : password.toCharArray());
            return keyStore;
        } catch (Exception e) {
          LOGGER.warn("A problem occurred when loading keystore {}", keyStorePath);
          throw e;
        } finally {
          if (keyStoreInput != null) {
              try {
                keyStoreInput.close();
              } catch (IOException e) {}
            }
        }
    }

  private ClientConnectionManager createConnectionManager() {
        PoolingClientConnectionManager manager = new PoolingClientConnectionManager();
        manager.setDefaultMaxPerRoute(MAX_CONNECTIONS_PER_ROUTE);
        return manager;
    }
    
    /*
     * Adapted from an answer to this question on Stack Overflow:
     * http://stackoverflow.com/questions/2014700/preemptive-basic-authentication-with-apache-httpclient-4
     * Code originally came from here:
     * http://subversion.jfrog.org/jfrog/build-info/trunk/build-info-client/src/main/java/org/jfrog/build/client/PreemptiveHttpClient.java
     */
    private static class PreemptiveAuth implements HttpRequestInterceptor {
        public void process(HttpRequest request, HttpContext context) throws HttpException, IOException {
            AuthState authState = (AuthState) context.getAttribute(ClientContext.TARGET_AUTH_STATE);
            if (authState.getAuthScheme() != null) {
                return;
            }
            AuthScheme authScheme = (AuthScheme) context.getAttribute("preemptive-auth");
            if (authScheme == null) {
                return;
            }
            CredentialsProvider credsProvider = (CredentialsProvider) context.getAttribute(ClientContext.CREDS_PROVIDER);
            HttpHost targetHost = (HttpHost) context.getAttribute(ExecutionContext.HTTP_TARGET_HOST);
            Credentials credentials = credsProvider.getCredentials(new AuthScope(targetHost.getHostName(), targetHost.getPort()));
            authState.update(authScheme, credentials);
        }
    }
    
=======
>>>>>>> fb39e1fe
}<|MERGE_RESOLUTION|>--- conflicted
+++ resolved
@@ -23,7 +23,6 @@
 import org.slf4j.Logger;
 import org.slf4j.LoggerFactory;
 
-import com.fasterxml.jackson.core.JsonParseException;
 import com.fasterxml.jackson.databind.JsonNode;
 import com.google.common.base.Optional;
 import com.seyren.core.domain.Check;
@@ -60,17 +59,8 @@
                     targetValues.put(target, Optional.<BigDecimal> absent());
                 }
             }
-<<<<<<< HEAD
-        } catch (JsonParseException e) {
-            LOGGER.warn("A problem occurred when parsing HTTP response as JSON for check {}", check.getName(), e);
-        } catch (Exception e) {
-            LOGGER.warn("{} failed to read from Graphite", check.getName(), e);
-        } finally {
-            get.releaseConnection();
-=======
         } catch (GraphiteReadException e) {
             LOGGER.warn(check.getName() + " failed to read from Graphite", e);
->>>>>>> fb39e1fe
         }
         
         return targetValues;
@@ -93,95 +83,4 @@
         throw new InvalidGraphiteValueException("Could not find a valid datapoint for target: " + node.get("target"));
     }
     
-<<<<<<< HEAD
-    private HttpClient createHttpClient() {
-        DefaultHttpClient client = new DefaultHttpClient(createConnectionManager());
-        
-        // Set auth header for graphite if username and password are provided
-        if (!StringUtils.isEmpty(graphiteUsername) && !StringUtils.isEmpty(graphitePassword)) {
-            client.getCredentialsProvider().setCredentials(
-                    new AuthScope(AuthScope.ANY_HOST, AuthScope.ANY_PORT),
-                    new UsernamePasswordCredentials(graphiteUsername, graphitePassword));
-            context.setAttribute("preemptive-auth", new BasicScheme());
-            client.addRequestInterceptor(new PreemptiveAuth(), 0);
-        }
-
-        // Set SSL configuration if keystore and truststore are provided
-        if ("https".equals(graphiteScheme) && !StringUtils.isEmpty(graphiteKeyStore) && !StringUtils.isEmpty(graphiteKeyStorePassword) && !StringUtils.isEmpty(graphiteTrustStore)) {
-            try {
-                // Read the keystore and trustore
-                KeyStore keyStore = loadKeyStore(graphiteKeyStore, graphiteKeyStorePassword);
-                KeyStore trustStore = loadKeyStore(graphiteTrustStore, null);
-
-                KeyManagerFactory keyManagerFactory = KeyManagerFactory.getInstance(KeyManagerFactory.getDefaultAlgorithm());
-                keyManagerFactory.init(keyStore, graphiteKeyStorePassword.toCharArray());
-                KeyManager[] keyManagers = keyManagerFactory.getKeyManagers();
-
-                TrustManagerFactory trustManagerFactory = TrustManagerFactory.getInstance(TrustManagerFactory.getDefaultAlgorithm());
-                trustManagerFactory.init(trustStore);
-                TrustManager[] trustManagers = trustManagerFactory.getTrustManagers();
-
-                SSLContext sslContext = SSLContext.getInstance("SSL");
-                sslContext.init(keyManagers,trustManagers, null);
-
-                SSLSocketFactory socketFactory = new SSLSocketFactory(sslContext);
-                Scheme scheme = new Scheme(graphiteScheme, graphiteSSLPort, socketFactory);
-                client.getConnectionManager().getSchemeRegistry().register(scheme);
-            } catch (Exception e) {
-                LOGGER.warn("A problem occurred when building SSLSocketFactory", e);
-            }
-        }
-        return client;
-    }
-
-    private KeyStore loadKeyStore(String keyStorePath, String password) throws Exception {
-        FileInputStream keyStoreInput = null;
-        try {
-            KeyStore keyStore = KeyStore.getInstance("JKS");
-            keyStoreInput = new FileInputStream(keyStorePath);
-            keyStore.load(keyStoreInput, password == null ? null : password.toCharArray());
-            return keyStore;
-        } catch (Exception e) {
-          LOGGER.warn("A problem occurred when loading keystore {}", keyStorePath);
-          throw e;
-        } finally {
-          if (keyStoreInput != null) {
-              try {
-                keyStoreInput.close();
-              } catch (IOException e) {}
-            }
-        }
-    }
-
-  private ClientConnectionManager createConnectionManager() {
-        PoolingClientConnectionManager manager = new PoolingClientConnectionManager();
-        manager.setDefaultMaxPerRoute(MAX_CONNECTIONS_PER_ROUTE);
-        return manager;
-    }
-    
-    /*
-     * Adapted from an answer to this question on Stack Overflow:
-     * http://stackoverflow.com/questions/2014700/preemptive-basic-authentication-with-apache-httpclient-4
-     * Code originally came from here:
-     * http://subversion.jfrog.org/jfrog/build-info/trunk/build-info-client/src/main/java/org/jfrog/build/client/PreemptiveHttpClient.java
-     */
-    private static class PreemptiveAuth implements HttpRequestInterceptor {
-        public void process(HttpRequest request, HttpContext context) throws HttpException, IOException {
-            AuthState authState = (AuthState) context.getAttribute(ClientContext.TARGET_AUTH_STATE);
-            if (authState.getAuthScheme() != null) {
-                return;
-            }
-            AuthScheme authScheme = (AuthScheme) context.getAttribute("preemptive-auth");
-            if (authScheme == null) {
-                return;
-            }
-            CredentialsProvider credsProvider = (CredentialsProvider) context.getAttribute(ClientContext.CREDS_PROVIDER);
-            HttpHost targetHost = (HttpHost) context.getAttribute(ExecutionContext.HTTP_TARGET_HOST);
-            Credentials credentials = credsProvider.getCredentials(new AuthScope(targetHost.getHostName(), targetHost.getPort()));
-            authState.update(authScheme, credentials);
-        }
-    }
-    
-=======
->>>>>>> fb39e1fe
 }